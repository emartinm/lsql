--- conflicted
+++ resolved
@@ -6,11 +6,7 @@
 """
 
 from django.http import HttpResponseRedirect, JsonResponse, HttpResponseForbidden
-<<<<<<< HEAD
-from django.http.response import  HttpResponse
-=======
 from django.http.response import HttpResponse
->>>>>>> ad3ad62b
 from django.urls import reverse
 from django.shortcuts import render, get_object_or_404
 from django.contrib.auth.decorators import login_required
@@ -96,32 +92,18 @@
 
 
 @login_required
-<<<<<<< HEAD
-def download(request, problem_id):
-    """
-   :param problem_id: id of the problem
-   :return: Returns a script with the creation and insertion of the problem
-   """
-=======
 def download(_, problem_id):
     """Returns a script with the creation and insertion of the problem"""
->>>>>>> ad3ad62b
     get_object_or_404(Problem, pk=problem_id)
     # Look for problem pk in all the Problem classes
     problem = get_child_problem(problem_id)
     response = HttpResponse()
     response['Content-Type'] = 'application/sql'
     response['Content-Disposition'] = "attachment; filename=create_insert.sql"
-<<<<<<< HEAD
-    response.write(problem.create_sql+'\n'+problem.insert_sql)
-    return response
-
-=======
     response.write(problem.create_sql+'\n\n'+problem.insert_sql)
     return response
 
 
->>>>>>> ad3ad62b
 @login_required
 # pylint does not understand the dynamic attributes in VeredictCode (TextChoices), so we need to disable
 # no-member warning in this specific function
