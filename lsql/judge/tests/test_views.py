--- conflicted
+++ resolved
@@ -123,11 +123,6 @@
         self.assertEqual(response.redirect_chain,
                          [(login_redirect_create, 302)])
 
-        # /sql/problem/X/create_insert redirects to login
-        url = reverse('judge:create_insert', args=[problem.pk])
-        response = client.get(url, follow=True)
-        self.assertTrue(response.redirect_chain[0][0].startswith('/sql/login'))
-
     def test_logged(self):
         """Connections from a logged user"""
         client = Client()
@@ -238,20 +233,12 @@
         for problem in [select_problem, dml_problem, function_problem, proc_problem, trigger_problem]:
             problem.clean()
             problem.save()
-<<<<<<< HEAD
-            response = client.get(f'/sql/problem/{problem.pk}', follow=True)
-            self.assertTrue(response.status_code == 200 and problem.title_md in str(response.content))
-
-    def test_download(self):
-        """Download a script to problem"""
-=======
             problem_url = reverse('judge:problem', args=[problem.pk])
             response = client.get(problem_url, follow=True)
             self.assertTrue(response.status_code == 200 and problem.title_md in str(response.content))
 
     def test_download(self):
         """Download the script of a problem (CREATE + INSERT)"""
->>>>>>> ad3ad62b
         curr_path = os.path.dirname(__file__)
         zip_select_path = os.path.join(curr_path, ParseTest.ZIP_FOLDER, ParseTest.SELECT_OK)
         zip_dml_path = os.path.join(curr_path, ParseTest.ZIP_FOLDER, ParseTest.DML_OK)
@@ -276,11 +263,7 @@
             problem.save()
             url = reverse('judge:create_insert', args=[problem.pk])
             response = client.get(url, follow=True)
-<<<<<<< HEAD
-            script = problem.create_sql + '\n' + problem.insert_sql
-=======
             script = problem.create_sql + '\n\n' + problem.insert_sql
->>>>>>> ad3ad62b
 
             self.assertEqual(
                 response.get('Content-Disposition'),
