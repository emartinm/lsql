--- conflicted
+++ resolved
@@ -195,7 +195,6 @@
         """User who solved third"""
         return self.solved_n_position(3)
 
-<<<<<<< HEAD
     def solved_position(self, user):
         """Position that user solved the problem. If not solved return None"""
         iterator = 1
@@ -206,9 +205,6 @@
                 break
             iterator = iterator + 1
         return iterator
-
-=======
->>>>>>> ab3edce2
 
 class SelectProblem(Problem):
     """Problem that requires a SELECT statement as solution"""
